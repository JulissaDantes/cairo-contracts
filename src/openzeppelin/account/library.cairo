%lang starknet

from starkware.cairo.common.registers import get_fp_and_pc
from starkware.starknet.common.syscalls import get_contract_address
from starkware.cairo.common.math import split_felt
from starkware.cairo.common.uint256 import Uint256
from starkware.cairo.common.signature import verify_ecdsa_signature
from starkware.cairo.common.cairo_secp.signature import verify_eth_signature_uint256
from starkware.cairo.common.cairo_builtins import HashBuiltin, SignatureBuiltin, BitwiseBuiltin
from starkware.cairo.common.alloc import alloc
from starkware.cairo.common.memcpy import memcpy
from starkware.cairo.common.bool import TRUE
from starkware.starknet.common.syscalls import call_contract, get_caller_address, get_tx_info

from openzeppelin.introspection.ERC165 import ERC165

from openzeppelin.utils.constants import IACCOUNT_ID

#
# Storage
#

@storage_var
func Account_current_nonce() -> (res: felt):
end

@storage_var
func Account_public_key() -> (res: felt):
end

#
# Structs
#

struct Call:
    member to: felt
    member selector: felt
    member calldata_len: felt
    member calldata: felt*
end

# Tmp struct introduced while we wait for Cairo
# to support passing `[AccountCall]` to __execute__
struct AccountCallArray:
    member to: felt
    member selector: felt
    member data_offset: felt
    member data_len: felt
end

namespace Account:

    #
    # Initializer
    #

    func initializer{
            syscall_ptr : felt*,
            pedersen_ptr : HashBuiltin*,
            range_check_ptr
        }(_public_key: felt):
        Account_public_key.write(_public_key)
        ERC165.register_interface(IACCOUNT_ID)
        return()
    end

    #
    # Guards
    #

    func assert_only_self{syscall_ptr : felt*}():
        let (self) = get_contract_address()
        let (caller) = get_caller_address()
        with_attr error_message("Account: caller is not this account"):
            assert self = caller
        end
        return ()
    end

    #
    # Getters
    #

    func get_public_key{
            syscall_ptr : felt*,
            pedersen_ptr : HashBuiltin*,
            range_check_ptr
        }() -> (res: felt):
        let (res) = Account_public_key.read()
        return (res=res)
    end

    func get_nonce{
            syscall_ptr : felt*,
            pedersen_ptr : HashBuiltin*,
            range_check_ptr
        }() -> (res: felt):
        let (res) = Account_current_nonce.read()
        return (res=res)
    end

    #
    # Setters
    #

    func set_public_key{
            syscall_ptr : felt*,
            pedersen_ptr : HashBuiltin*,
            range_check_ptr
        }(new_public_key: felt):
        assert_only_self()
        Account_public_key.write(new_public_key)
        return ()
    end

    #
    # Business logic
    #

    func is_valid_signature{
            syscall_ptr : felt*,
            pedersen_ptr : HashBuiltin*,
            range_check_ptr,
            ecdsa_ptr: SignatureBuiltin*
        }(
            hash: felt,
            signature_len: felt,
<<<<<<< HEAD
            signature: felt*,
            nonce: felt
        ) -> ():
=======
            signature: felt*
        ) -> (is_valid: felt):
>>>>>>> ccb95c52
        let (_public_key) = Account_public_key.read()
        let (_current_nonce) = Account_current_nonce.read()

        # validate nonce
        assert _current_nonce = nonce


        # This interface expects a signature pointer and length to make
        # no assumption about signature validation schemes.
        # But this implementation does, and it expects a (sig_r, sig_s) pair.
        let sig_r = signature[0]
        let sig_s = signature[1]

        verify_ecdsa_signature(
            message=hash,
            public_key=_public_key,
            signature_r=sig_r,
            signature_s=sig_s)

        return (is_valid=TRUE)
    end

    func is_valid_eth_signature{
            syscall_ptr : felt*,
            pedersen_ptr : HashBuiltin*,
            range_check_ptr,
            bitwise_ptr: BitwiseBuiltin*
        }(
            hash: felt,
            signature_len: felt,
            signature: felt*,
            nonce: felt
        ) -> ():
        alloc_locals
        let (_public_key) = get_public_key()
        let (_current_nonce) = get_nonce()

        # validate nonce
        assert _current_nonce = nonce

        # This interface expects a signature pointer and length to make
        # no assumption about signature validation schemes.
        # But this implementation does, and it expects a (sig_r, sig_s) pair.
        let sig_v: felt = signature[0]
        local sig_r : Uint256 = Uint256(low=signature[1], high=signature[2])
        local sig_s : Uint256 = Uint256(low=signature[3], high=signature[4])
        local msg_hash : Uint256 = Uint256(low=signature[5], high=signature[6])
        let eth_address: felt = signature[7]
        let (local keccak_ptr : felt*) = alloc()
        with keccak_ptr:
            with_attr error_message("The signature is not: {eth_address} "):
            verify_eth_signature_uint256(
                msg_hash=msg_hash,
                r=sig_r,
                s=sig_s,
                v=sig_v,
                eth_address=eth_address)
            end            
        end

        return ()
    end

    func execute{
            syscall_ptr : felt*,
            pedersen_ptr : HashBuiltin*,
            range_check_ptr,
            ecdsa_ptr: SignatureBuiltin*
        }(
            call_array_len: felt,
            call_array: AccountCallArray*,
            calldata_len: felt,
            calldata: felt*,
            nonce: felt
        ) -> (response_len: felt, response: felt*):
<<<<<<< HEAD
        
=======
        alloc_locals

        let (caller) = get_caller_address()
        with_attr error_message("Account: no reentrant call"):
            assert caller = 0
        end

>>>>>>> ccb95c52
        let (__fp__, _) = get_fp_and_pc()
        let (tx_info) = get_tx_info()

        # validate transaction
        is_valid_signature(tx_info.transaction_hash, tx_info.signature_len, tx_info.signature, nonce)

        return unsafe_execute(call_array_len, call_array, calldata_len, calldata)
    end

<<<<<<< HEAD
    func eth_execute{
            syscall_ptr : felt*,
            pedersen_ptr : HashBuiltin*,
            range_check_ptr,
            ecdsa_ptr: SignatureBuiltin*
        }(
            call_array_len: felt,
            call_array: AccountCallArray*,
            calldata_len: felt,
            calldata: felt*,
            nonce: felt
        ) -> (response_len: felt, response: felt*):
        alloc_locals
        let (__fp__, _) = get_fp_and_pc()
        let (tx_info) = get_tx_info()
=======
        # validate transaction
        let (is_valid) = is_valid_signature(tx_info.transaction_hash, tx_info.signature_len, tx_info.signature)
        with_attr error_message("Account: invalid signature"):
            assert is_valid = TRUE
        end
>>>>>>> ccb95c52

        let (local bitwise_ptr : BitwiseBuiltin*) = alloc()
        let bitwise_ptr_start = bitwise_ptr

        # validate transaction        
        is_valid_eth_signature{bitwise_ptr=bitwise_ptr}(tx_info.transaction_hash, tx_info.signature_len, tx_info.signature, nonce)

        return unsafe_execute(call_array_len, call_array, calldata_len, calldata)
    end

    func _execute_list{syscall_ptr: felt*}(
            calls_len: felt,
            calls: Call*,
            response: felt*
        ) -> (response_len: felt):
        alloc_locals

        # if no more calls
        if calls_len == 0:
           return (0)
        end

        # do the current call
        let this_call: Call = [calls]
        let res = call_contract(
            contract_address=this_call.to,
            function_selector=this_call.selector,
            calldata_size=this_call.calldata_len,
            calldata=this_call.calldata
        )
        # copy the result in response
        memcpy(response, res.retdata, res.retdata_size)
        # do the next calls recursively
        let (response_len) = _execute_list(calls_len - 1, calls + Call.SIZE, response + res.retdata_size)
        return (response_len + res.retdata_size)
    end

    func _from_call_array_to_call{syscall_ptr: felt*}(
            call_array_len: felt,
            call_array: AccountCallArray*,
            calldata: felt*,
            calls: Call*
        ):
        # if no more calls
        if call_array_len == 0:
           return ()
        end

        # parse the current call
        assert [calls] = Call(
                to=[call_array].to,
                selector=[call_array].selector,
                calldata_len=[call_array].data_len,
                calldata=calldata + [call_array].data_offset
            )
        # parse the remaining calls recursively
        _from_call_array_to_call(call_array_len - 1, call_array + AccountCallArray.SIZE, calldata, calls + Call.SIZE)
        return ()
    end

    func unsafe_execute{
            syscall_ptr : felt*,
            pedersen_ptr : HashBuiltin*,
            range_check_ptr,
            ecdsa_ptr: SignatureBuiltin*
        }(
            call_array_len: felt,
            call_array: AccountCallArray*,
            calldata_len: felt,
            calldata: felt*
        ) -> (response_len: felt, response: felt*):
        alloc_locals
        let (_current_nonce) = Account_current_nonce.read()
        # bump nonce
        Account_current_nonce.write(_current_nonce + 1)

        # TMP: Convert `AccountCallArray` to 'Call'.
        let (calls : Call*) = alloc()
        _from_call_array_to_call(call_array_len, call_array, calldata, calls)
        let calls_len = call_array_len

        # execute call
        let (response : felt*) = alloc()
        let (response_len) = _execute_list(calls_len, calls, response)

        return (response_len=response_len, response=response)
    end

end<|MERGE_RESOLUTION|>--- conflicted
+++ resolved
@@ -125,14 +125,8 @@
         }(
             hash: felt,
             signature_len: felt,
-<<<<<<< HEAD
-            signature: felt*,
-            nonce: felt
-        ) -> ():
-=======
             signature: felt*
         ) -> (is_valid: felt):
->>>>>>> ccb95c52
         let (_public_key) = Account_public_key.read()
         let (_current_nonce) = Account_current_nonce.read()
 
@@ -208,9 +202,6 @@
             calldata: felt*,
             nonce: felt
         ) -> (response_len: felt, response: felt*):
-<<<<<<< HEAD
-        
-=======
         alloc_locals
 
         let (caller) = get_caller_address()
@@ -218,17 +209,18 @@
             assert caller = 0
         end
 
->>>>>>> ccb95c52
         let (__fp__, _) = get_fp_and_pc()
         let (tx_info) = get_tx_info()
 
         # validate transaction
-        is_valid_signature(tx_info.transaction_hash, tx_info.signature_len, tx_info.signature, nonce)
+        let (is_valid) = is_valid_signature(tx_info.transaction_hash, tx_info.signature_len, tx_info.signature)
+        with_attr error_message("Account: invalid signature"):
+            assert is_valid = TRUE
+        end
 
         return unsafe_execute(call_array_len, call_array, calldata_len, calldata)
     end
 
-<<<<<<< HEAD
     func eth_execute{
             syscall_ptr : felt*,
             pedersen_ptr : HashBuiltin*,
@@ -242,21 +234,23 @@
             nonce: felt
         ) -> (response_len: felt, response: felt*):
         alloc_locals
+        
+        let (caller) = get_caller_address()
+        with_attr error_message("Account: no reentrant call"):
+            assert caller = 0
+        end
+
         let (__fp__, _) = get_fp_and_pc()
         let (tx_info) = get_tx_info()
-=======
-        # validate transaction
-        let (is_valid) = is_valid_signature(tx_info.transaction_hash, tx_info.signature_len, tx_info.signature)
+
+        let (local bitwise_ptr : BitwiseBuiltin*) = alloc()
+        let bitwise_ptr_start = bitwise_ptr
+
+        # validate transaction        
+        let (is_valid) = is_valid_eth_signature{bitwise_ptr=bitwise_ptr}(tx_info.transaction_hash, tx_info.signature_len, tx_info.signature)
         with_attr error_message("Account: invalid signature"):
             assert is_valid = TRUE
         end
->>>>>>> ccb95c52
-
-        let (local bitwise_ptr : BitwiseBuiltin*) = alloc()
-        let bitwise_ptr_start = bitwise_ptr
-
-        # validate transaction        
-        is_valid_eth_signature{bitwise_ptr=bitwise_ptr}(tx_info.transaction_hash, tx_info.signature_len, tx_info.signature, nonce)
 
         return unsafe_execute(call_array_len, call_array, calldata_len, calldata)
     end
