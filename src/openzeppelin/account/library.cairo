%lang starknet

from starkware.cairo.common.registers import get_fp_and_pc
from starkware.starknet.common.syscalls import get_contract_address
from starkware.cairo.common.math import split_felt
from starkware.cairo.common.uint256 import Uint256
from starkware.cairo.common.signature import verify_ecdsa_signature
from starkware.cairo.common.cairo_secp.signature import verify_eth_signature_uint256
from starkware.cairo.common.cairo_builtins import HashBuiltin, SignatureBuiltin, BitwiseBuiltin
from starkware.cairo.common.alloc import alloc
from starkware.cairo.common.memcpy import memcpy
from starkware.cairo.common.bool import TRUE
from starkware.starknet.common.syscalls import call_contract, get_caller_address, get_tx_info

from openzeppelin.introspection.ERC165 import ERC165

from openzeppelin.utils.constants import IACCOUNT_ID

#
# Storage
#

@storage_var
func Account_current_nonce() -> (res: felt):
end

@storage_var
func Account_public_key() -> (res: felt):
end

#
# Structs
#

struct Call:
    member to: felt
    member selector: felt
    member calldata_len: felt
    member calldata: felt*
end

# Tmp struct introduced while we wait for Cairo
# to support passing `[AccountCall]` to __execute__
struct AccountCallArray:
    member to: felt
    member selector: felt
    member data_offset: felt
    member data_len: felt
end

namespace Account:

    #
    # Initializer
    #

    func initializer{
            syscall_ptr : felt*,
            pedersen_ptr : HashBuiltin*,
            range_check_ptr
        }(_public_key: felt):
        Account_public_key.write(_public_key)
        ERC165.register_interface(IACCOUNT_ID)
        return()
    end

    #
    # Guards
    #

    func assert_only_self{syscall_ptr : felt*}():
        let (self) = get_contract_address()
        let (caller) = get_caller_address()
        with_attr error_message("Account: caller is not this account"):
            assert self = caller
        end
        return ()
    end

    #
    # Getters
    #

    func get_public_key{
            syscall_ptr : felt*,
            pedersen_ptr : HashBuiltin*,
            range_check_ptr
        }() -> (res: felt):
        let (res) = Account_public_key.read()
        return (res=res)
    end

    func get_nonce{
            syscall_ptr : felt*,
            pedersen_ptr : HashBuiltin*,
            range_check_ptr
        }() -> (res: felt):
        let (res) = Account_current_nonce.read()
        return (res=res)
    end

    #
    # Setters
    #

    func set_public_key{
            syscall_ptr : felt*,
            pedersen_ptr : HashBuiltin*,
            range_check_ptr
        }(new_public_key: felt):
        assert_only_self()
        Account_public_key.write(new_public_key)
        return ()
    end

    #
    # Business logic
    #

    func is_valid_signature{
            syscall_ptr : felt*,
            pedersen_ptr : HashBuiltin*,
            range_check_ptr,
            ecdsa_ptr: SignatureBuiltin*
        }(
            hash: felt,
            signature_len: felt,
            signature: felt*
        ) -> (is_valid: felt):
        let (_public_key) = Account_public_key.read()
        let (_current_nonce) = Account_current_nonce.read()

        # validate nonce
        assert _current_nonce = nonce


        # This interface expects a signature pointer and length to make
        # no assumption about signature validation schemes.
        # But this implementation does, and it expects a (sig_r, sig_s) pair.
        let sig_r = signature[0]
        let sig_s = signature[1]

        verify_ecdsa_signature(
            message=hash,
            public_key=_public_key,
            signature_r=sig_r,
            signature_s=sig_s)

        return (is_valid=TRUE)
    end

    func is_valid_eth_signature{
            syscall_ptr : felt*,
            pedersen_ptr : HashBuiltin*,
            range_check_ptr,
            bitwise_ptr: BitwiseBuiltin*
        }(
            hash: felt,
            signature_len: felt,
            signature: felt*,
            nonce: felt
        ) -> ():
        alloc_locals
        let (_public_key) = get_public_key()
        let (_current_nonce) = get_nonce()

        # validate nonce
        assert _current_nonce = nonce

        # This interface expects a signature pointer and length to make
        # no assumption about signature validation schemes.
        # But this implementation does, and it expects a (sig_r, sig_s) pair.
        let sig_v: felt = signature[0]
        local sig_r : Uint256 = Uint256(low=signature[1], high=signature[2])
        local sig_s : Uint256 = Uint256(low=signature[3], high=signature[4])
        local msg_hash : Uint256 = Uint256(low=signature[5], high=signature[6])
        let eth_address: felt = signature[7]
        let (local keccak_ptr : felt*) = alloc()
        with keccak_ptr:
            with_attr error_message("The signature is not: {eth_address} "):
            verify_eth_signature_uint256(
                msg_hash=msg_hash,
                r=sig_r,
                s=sig_s,
                v=sig_v,
                eth_address=eth_address)
            end            
        end

        return ()
    end

    func execute{
            syscall_ptr : felt*,
            pedersen_ptr : HashBuiltin*,
            range_check_ptr,
            ecdsa_ptr: SignatureBuiltin*
        }(
            call_array_len: felt,
            call_array: AccountCallArray*,
            calldata_len: felt,
            calldata: felt*,
            nonce: felt
        ) -> (response_len: felt, response: felt*):
        alloc_locals

        let (caller) = get_caller_address()
        with_attr error_message("Account: no reentrant call"):
            assert caller = 0
        end

        let (__fp__, _) = get_fp_and_pc()
        let (tx_info) = get_tx_info()
<<<<<<< HEAD
=======
        let (_current_nonce) = Account_current_nonce.read()

        # validate nonce
        with_attr error_message("Account: nonce is invalid"):
            assert _current_nonce = nonce
        end

        # TMP: Convert `AccountCallArray` to 'Call'.
        let (calls : Call*) = alloc()
        _from_call_array_to_call(call_array_len, call_array, calldata, calls)
        let calls_len = call_array_len
>>>>>>> c4f7083d

        # validate transaction
        let (is_valid) = is_valid_signature(tx_info.transaction_hash, tx_info.signature_len, tx_info.signature)
        with_attr error_message("Account: invalid signature"):
            assert is_valid = TRUE
        end

        return unsafe_execute(call_array_len, call_array, calldata_len, calldata)
    end

    func eth_execute{
            syscall_ptr : felt*,
            pedersen_ptr : HashBuiltin*,
            range_check_ptr,
            ecdsa_ptr: SignatureBuiltin*
        }(
            call_array_len: felt,
            call_array: AccountCallArray*,
            calldata_len: felt,
            calldata: felt*,
            nonce: felt
        ) -> (response_len: felt, response: felt*):
        alloc_locals
        
        let (caller) = get_caller_address()
        with_attr error_message("Account: no reentrant call"):
            assert caller = 0
        end

        let (__fp__, _) = get_fp_and_pc()
        let (tx_info) = get_tx_info()

        let (local bitwise_ptr : BitwiseBuiltin*) = alloc()
        let bitwise_ptr_start = bitwise_ptr

        # validate transaction        
        let (is_valid) = is_valid_eth_signature{bitwise_ptr=bitwise_ptr}(tx_info.transaction_hash, tx_info.signature_len, tx_info.signature)
        with_attr error_message("Account: invalid signature"):
            assert is_valid = TRUE
        end

        return unsafe_execute(call_array_len, call_array, calldata_len, calldata)
    end

    func _execute_list{syscall_ptr: felt*}(
            calls_len: felt,
            calls: Call*,
            response: felt*
        ) -> (response_len: felt):
        alloc_locals

        # if no more calls
        if calls_len == 0:
           return (0)
        end

        # do the current call
        let this_call: Call = [calls]
        let res = call_contract(
            contract_address=this_call.to,
            function_selector=this_call.selector,
            calldata_size=this_call.calldata_len,
            calldata=this_call.calldata
        )
        # copy the result in response
        memcpy(response, res.retdata, res.retdata_size)
        # do the next calls recursively
        let (response_len) = _execute_list(calls_len - 1, calls + Call.SIZE, response + res.retdata_size)
        return (response_len + res.retdata_size)
    end

    func _from_call_array_to_call{syscall_ptr: felt*}(
            call_array_len: felt,
            call_array: AccountCallArray*,
            calldata: felt*,
            calls: Call*
        ):
        # if no more calls
        if call_array_len == 0:
           return ()
        end

        # parse the current call
        assert [calls] = Call(
                to=[call_array].to,
                selector=[call_array].selector,
                calldata_len=[call_array].data_len,
                calldata=calldata + [call_array].data_offset
            )
        # parse the remaining calls recursively
        _from_call_array_to_call(call_array_len - 1, call_array + AccountCallArray.SIZE, calldata, calls + Call.SIZE)
        return ()
    end

    func unsafe_execute{
            syscall_ptr : felt*,
            pedersen_ptr : HashBuiltin*,
            range_check_ptr,
            ecdsa_ptr: SignatureBuiltin*
        }(
            call_array_len: felt,
            call_array: AccountCallArray*,
            calldata_len: felt,
            calldata: felt*
        ) -> (response_len: felt, response: felt*):
        alloc_locals
        let (_current_nonce) = Account_current_nonce.read()
        # bump nonce
        Account_current_nonce.write(_current_nonce + 1)

        # TMP: Convert `AccountCallArray` to 'Call'.
        let (calls : Call*) = alloc()
        _from_call_array_to_call(call_array_len, call_array, calldata, calls)
        let calls_len = call_array_len

        # execute call
        let (response : felt*) = alloc()
        let (response_len) = _execute_list(calls_len, calls, response)

        return (response_len=response_len, response=response)
    end

end<|MERGE_RESOLUTION|>--- conflicted
+++ resolved
@@ -2,16 +2,15 @@
 
 from starkware.cairo.common.registers import get_fp_and_pc
 from starkware.starknet.common.syscalls import get_contract_address
-from starkware.cairo.common.math import split_felt
-from starkware.cairo.common.uint256 import Uint256
 from starkware.cairo.common.signature import verify_ecdsa_signature
-from starkware.cairo.common.cairo_secp.signature import verify_eth_signature_uint256
 from starkware.cairo.common.cairo_builtins import HashBuiltin, SignatureBuiltin, BitwiseBuiltin
 from starkware.cairo.common.alloc import alloc
+from starkware.cairo.common.uint256 import Uint256
 from starkware.cairo.common.memcpy import memcpy
+from starkware.cairo.common.math import split_felt
 from starkware.cairo.common.bool import TRUE
 from starkware.starknet.common.syscalls import call_contract, get_caller_address, get_tx_info
-
+from starkware.cairo.common.cairo_secp.signature import verify_eth_signature_uint256
 from openzeppelin.introspection.ERC165 import ERC165
 
 from openzeppelin.utils.constants import IACCOUNT_ID
@@ -128,11 +127,6 @@
             signature: felt*
         ) -> (is_valid: felt):
         let (_public_key) = Account_public_key.read()
-        let (_current_nonce) = Account_current_nonce.read()
-
-        # validate nonce
-        assert _current_nonce = nonce
-
 
         # This interface expects a signature pointer and length to make
         # no assumption about signature validation schemes.
@@ -149,52 +143,49 @@
         return (is_valid=TRUE)
     end
 
-    func is_valid_eth_signature{
-            syscall_ptr : felt*,
-            pedersen_ptr : HashBuiltin*,
-            range_check_ptr,
-            bitwise_ptr: BitwiseBuiltin*
+ func is_valid_eth_signature{
+            syscall_ptr : felt*,
+            pedersen_ptr : HashBuiltin*,
+            bitwise_ptr: BitwiseBuiltin*,
+            range_check_ptr
         }(
             hash: felt,
             signature_len: felt,
-            signature: felt*,
-            nonce: felt
-        ) -> ():
+            signature: felt*
+        ) -> (is_valid: felt):
         alloc_locals
         let (_public_key) = get_public_key()
-        let (_current_nonce) = get_nonce()
-
-        # validate nonce
-        assert _current_nonce = nonce
+        let (__fp__, _) = get_fp_and_pc()
 
         # This interface expects a signature pointer and length to make
         # no assumption about signature validation schemes.
-        # But this implementation does, and it expects a (sig_r, sig_s) pair.
-        let sig_v: felt = signature[0]
-        local sig_r : Uint256 = Uint256(low=signature[1], high=signature[2])
-        local sig_s : Uint256 = Uint256(low=signature[3], high=signature[4])
-        local msg_hash : Uint256 = Uint256(low=signature[5], high=signature[6])
-        let eth_address: felt = signature[7]
+        # But this implementation does, and it expects a the sig_v, sig_r, 
+        # sig_s, and hash elements.
+        let sig_v : felt = signature[0]
+        let sig_r : Uint256 = Uint256(low=signature[1], high=signature[2])
+        let sig_s : Uint256 = Uint256(low=signature[3], high=signature[4])
+        let (high, low) = split_felt(hash)
+        let msg_hash : Uint256 = Uint256(low=low, high=high)
+        
         let (local keccak_ptr : felt*) = alloc()
+
         with keccak_ptr:
-            with_attr error_message("The signature is not: {eth_address} "):
             verify_eth_signature_uint256(
                 msg_hash=msg_hash,
                 r=sig_r,
                 s=sig_s,
                 v=sig_v,
-                eth_address=eth_address)
-            end            
-        end
-
-        return ()
+                eth_address=_public_key)                        
+        end
+
+        return (is_valid=TRUE)
     end
 
     func execute{
             syscall_ptr : felt*,
             pedersen_ptr : HashBuiltin*,
             range_check_ptr,
-            ecdsa_ptr: SignatureBuiltin*
+            bitwise_ptr: BitwiseBuiltin*
         }(
             call_array_len: felt,
             call_array: AccountCallArray*,
@@ -204,42 +195,25 @@
         ) -> (response_len: felt, response: felt*):
         alloc_locals
 
-        let (caller) = get_caller_address()
-        with_attr error_message("Account: no reentrant call"):
-            assert caller = 0
-        end
-
         let (__fp__, _) = get_fp_and_pc()
         let (tx_info) = get_tx_info()
-<<<<<<< HEAD
-=======
-        let (_current_nonce) = Account_current_nonce.read()
-
-        # validate nonce
-        with_attr error_message("Account: nonce is invalid"):
-            assert _current_nonce = nonce
-        end
-
-        # TMP: Convert `AccountCallArray` to 'Call'.
-        let (calls : Call*) = alloc()
-        _from_call_array_to_call(call_array_len, call_array, calldata, calls)
-        let calls_len = call_array_len
->>>>>>> c4f7083d
-
-        # validate transaction
-        let (is_valid) = is_valid_signature(tx_info.transaction_hash, tx_info.signature_len, tx_info.signature)
-        with_attr error_message("Account: invalid signature"):
-            assert is_valid = TRUE
-        end
-
-        return unsafe_execute(call_array_len, call_array, calldata_len, calldata)
+        let (local ecdsa_ptr : SignatureBuiltin*) = alloc()
+        with ecdsa_ptr:
+            # validate transaction
+            let (is_valid) = is_valid_signature(tx_info.transaction_hash, tx_info.signature_len, tx_info.signature)
+            with_attr error_message("Account: invalid signature"):
+                assert is_valid = TRUE
+            end
+        end        
+
+        return _unsafe_execute(call_array_len, call_array, calldata_len, calldata, nonce)
     end
 
     func eth_execute{
             syscall_ptr : felt*,
             pedersen_ptr : HashBuiltin*,
             range_check_ptr,
-            ecdsa_ptr: SignatureBuiltin*
+            bitwise_ptr: BitwiseBuiltin*
         }(
             call_array_len: felt,
             call_array: AccountCallArray*,
@@ -248,25 +222,56 @@
             nonce: felt
         ) -> (response_len: felt, response: felt*):
         alloc_locals
+
+        let (__fp__, _) = get_fp_and_pc()
+        let (tx_info) = get_tx_info()
+
+        # validate transaction        
+        let (is_valid) = is_valid_eth_signature(tx_info.transaction_hash,tx_info.signature_len, tx_info.signature)
+        with_attr error_message("Account: invalid secp256k1 signature"):
+            assert is_valid = TRUE
+        end
+                
+        return _unsafe_execute(call_array_len, call_array, calldata_len, calldata, nonce)
+    end
+
+    func _unsafe_execute{
+            syscall_ptr : felt*,
+            pedersen_ptr : HashBuiltin*,
+            range_check_ptr,
+            bitwise_ptr: BitwiseBuiltin*
+        }(
+            call_array_len: felt,
+            call_array: AccountCallArray*,
+            calldata_len: felt,
+            calldata: felt*, 
+            nonce: felt
+        ) -> (response_len: felt, response: felt*):
+        alloc_locals
         
         let (caller) = get_caller_address()
         with_attr error_message("Account: no reentrant call"):
             assert caller = 0
         end
 
-        let (__fp__, _) = get_fp_and_pc()
-        let (tx_info) = get_tx_info()
-
-        let (local bitwise_ptr : BitwiseBuiltin*) = alloc()
-        let bitwise_ptr_start = bitwise_ptr
-
-        # validate transaction        
-        let (is_valid) = is_valid_eth_signature{bitwise_ptr=bitwise_ptr}(tx_info.transaction_hash, tx_info.signature_len, tx_info.signature)
-        with_attr error_message("Account: invalid signature"):
-            assert is_valid = TRUE
-        end
-
-        return unsafe_execute(call_array_len, call_array, calldata_len, calldata)
+        let (_current_nonce) = Account_current_nonce.read()
+        # validate nonce
+        with_attr error_message("Account: nonce is invalid"):
+             assert _current_nonce = nonce
+        end
+        # bump nonce
+        Account_current_nonce.write(_current_nonce + 1)
+
+        # TMP: Convert `AccountCallArray` to 'Call'.
+        let (calls : Call*) = alloc()
+        _from_call_array_to_call(call_array_len, call_array, calldata, calls)
+        let calls_len = call_array_len
+
+        # execute call
+        let (response : felt*) = alloc()
+        let (response_len) = _execute_list(calls_len, calls, response)
+
+        return (response_len=response_len, response=response)
     end
 
     func _execute_list{syscall_ptr: felt*}(
@@ -318,33 +323,5 @@
         _from_call_array_to_call(call_array_len - 1, call_array + AccountCallArray.SIZE, calldata, calls + Call.SIZE)
         return ()
     end
-
-    func unsafe_execute{
-            syscall_ptr : felt*,
-            pedersen_ptr : HashBuiltin*,
-            range_check_ptr,
-            ecdsa_ptr: SignatureBuiltin*
-        }(
-            call_array_len: felt,
-            call_array: AccountCallArray*,
-            calldata_len: felt,
-            calldata: felt*
-        ) -> (response_len: felt, response: felt*):
-        alloc_locals
-        let (_current_nonce) = Account_current_nonce.read()
-        # bump nonce
-        Account_current_nonce.write(_current_nonce + 1)
-
-        # TMP: Convert `AccountCallArray` to 'Call'.
-        let (calls : Call*) = alloc()
-        _from_call_array_to_call(call_array_len, call_array, calldata, calls)
-        let calls_len = call_array_len
-
-        # execute call
-        let (response : felt*) = alloc()
-        let (response_len) = _execute_list(calls_len, calls, response)
-
-        return (response_len=response_len, response=response)
-    end
-
+    
 end