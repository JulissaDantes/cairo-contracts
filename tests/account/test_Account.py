import pytest
from starkware.starknet.testing.starknet import Starknet
from starkware.starkware_utils.error_handling import StarkException
from starkware.starknet.definitions.error_codes import StarknetErrorCode
<<<<<<< HEAD
from utils import TestSigner, assert_revert, contract_path
from ecdsa import SigningKey, SECP256k1
import codecs
from Crypto.Hash import keccak
=======
from utils import TestSigner, assert_revert, get_contract_def, cached_contract, TRUE

>>>>>>> ccb95c52

signer = TestSigner(123456789987654321)
other = TestSigner(987654321123456789)

IACCOUNT_ID = 0xf10dbd44


@pytest.fixture(scope='module')
def contract_defs():
    account_def = get_contract_def('openzeppelin/account/Account.cairo')
    init_def = get_contract_def("tests/mocks/Initializable.cairo")
    attacker_def = get_contract_def("tests/mocks/account_reentrancy.cairo")

    return account_def, init_def, attacker_def


@pytest.fixture(scope='module')
async def account_init(contract_defs):
    account_def, init_def, attacker_def = contract_defs
    starknet = await Starknet.empty()

    account1 = await starknet.deploy(
        contract_def=account_def,
        constructor_calldata=[signer.public_key]
    )
    account2 = await starknet.deploy(
        contract_def=account_def,
        constructor_calldata=[signer.public_key]
    )
    initializable1 = await starknet.deploy(
        contract_def=init_def,
        constructor_calldata=[],
    )
    initializable2 = await starknet.deploy(
        contract_def=init_def,
        constructor_calldata=[],
    )
    attacker = await starknet.deploy(
        contract_def=attacker_def,
        constructor_calldata=[],
    )

    return starknet.state, account1, account2, initializable1, initializable2, attacker


@pytest.fixture
def account_factory(contract_defs, account_init):
    account_def, init_def, attacker_def = contract_defs
    state, account1, account2, initializable1, initializable2, attacker = account_init
    _state = state.copy()
    account1 = cached_contract(_state, account_def, account1)
    account2 = cached_contract(_state, account_def, account2)
    initializable1 = cached_contract(_state, init_def, initializable1)
    initializable2 = cached_contract(_state, init_def, initializable2)
    attacker = cached_contract(_state, attacker_def, attacker)

    return account1, account2, initializable1, initializable2, attacker


@pytest.mark.asyncio
async def test_constructor(account_factory):
    account, *_ = account_factory

    execution_info = await account.get_public_key().call()
    assert execution_info.result == (signer.public_key,)

    execution_info = await account.supportsInterface(IACCOUNT_ID).call()
    assert execution_info.result == (TRUE,)


@pytest.mark.asyncio
async def test_execute(account_factory):
    account, _, initializable, *_ = account_factory

    execution_info = await initializable.initialized().call()
    assert execution_info.result == (0,)

    await signer.send_transactions(account, [(initializable.contract_address, 'initialize', [])])

    execution_info = await initializable.initialized().call()
    assert execution_info.result == (1,)


@pytest.mark.asyncio
async def test_multicall(account_factory):
    account, _, initializable_1, initializable_2, _ = account_factory

    execution_info = await initializable_1.initialized().call()
    assert execution_info.result == (0,)
    execution_info = await initializable_2.initialized().call()
    assert execution_info.result == (0,)

    await signer.send_transactions(
        account,
        [
            (initializable_1.contract_address, 'initialize', []),
            (initializable_2.contract_address, 'initialize', [])
        ]
    )

    execution_info = await initializable_1.initialized().call()
    assert execution_info.result == (1,)
    execution_info = await initializable_2.initialized().call()
    assert execution_info.result == (1,)


@pytest.mark.asyncio
async def test_return_value(account_factory):
    account, _, initializable, *_ = account_factory

    # initialize, set `initialized = 1`
    await signer.send_transactions(account, [(initializable.contract_address, 'initialize', [])])

    read_info = await signer.send_transactions(account, [(initializable.contract_address, 'initialized', [])])
    call_info = await initializable.initialized().call()
    (call_result, ) = call_info.result
    assert read_info.result.response == [call_result]  # 1


@ pytest.mark.asyncio
async def test_nonce(account_factory):
    account, _, initializable, *_ = account_factory

    execution_info = await account.get_nonce().call()
    current_nonce = execution_info.result.res

    # lower nonce
    try:
        await signer.send_transactions(account, [(initializable.contract_address, 'initialize', [])], current_nonce - 1)
        assert False
    except StarkException as err:
        _, error = err.args
        assert error['code'] == StarknetErrorCode.TRANSACTION_FAILED

    # higher nonce
    try:
        await signer.send_transactions(account, [(initializable.contract_address, 'initialize', [])], current_nonce + 1)
        assert False
    except StarkException as err:
        _, error = err.args
        assert error['code'] == StarknetErrorCode.TRANSACTION_FAILED
    # right nonce
    await signer.send_transactions(account, [(initializable.contract_address, 'initialize', [])], current_nonce)

    execution_info = await initializable.initialized().call()
    assert execution_info.result == (1,)


@pytest.mark.asyncio
async def test_public_key_setter(account_factory):
    account, *_ = account_factory

    execution_info = await account.get_public_key().call()
    assert execution_info.result == (signer.public_key,)
    print("Buena"+str(type(other.public_key)))
    print(other.public_key)
    # set new pubkey
    await signer.send_transactions(account, [(account.contract_address, 'set_public_key', [other.public_key])])

    execution_info = await account.get_public_key().call()
    assert execution_info.result == (other.public_key,)

@pytest.mark.asyncio
async def test_public_key_setter_different_account(account_factory):
    account, bad_account, *_ = account_factory

    # set new pubkey
    await assert_revert(
        signer.send_transactions(
            bad_account,
            [(account.contract_address, 'set_public_key', [other.public_key])]
        ),
        reverted_with="Account: caller is not this account"
    )

<<<<<<< HEAD
@pytest.mark.asyncio
async def test_set_secp256k1_address_account(account_factory):
    _, account, _ = account_factory
    
    # Get ECDSA public key
    public_key_point = SigningKey.generate(curve=SECP256k1).verifying_key
    key_bytes = public_key_point.to_string()
    public_key_bytes = codecs.encode(key_bytes, 'hex')
    keccak_hash = keccak.new(digest_bits=256)
    keccak_hash.update(public_key_bytes)
    keccak_digest = keccak_hash.hexdigest()
    # Last 20 bytes
    hex_address = '0x' + keccak_digest[-40:]
    public_key = int(hex_address, 0)

    #is_valid_eth_signature
    execution_info = await account.get_public_key().call()
    assert execution_info.result == (signer.public_key,)
    # set new pubkey
    await signer.send_transactions(account, [(account.contract_address, 'set_public_key', [public_key])])

    execution_info = await account.get_public_key().call()
    assert execution_info.result == (public_key,)
=======

@pytest.mark.asyncio
async def test_account_takeover_with_reentrant_call(account_factory):
    account, _, _, _, attacker = account_factory

    await assert_revert(
        signer.send_transaction(account, attacker.contract_address, 'account_takeover', []),
        reverted_with="Account: no reentrant call"
    )
    
    execution_info = await account.get_public_key().call()
    assert execution_info.result == (signer.public_key,)
>>>>>>> ccb95c52
<|MERGE_RESOLUTION|>--- conflicted
+++ resolved
@@ -2,15 +2,11 @@
 from starkware.starknet.testing.starknet import Starknet
 from starkware.starkware_utils.error_handling import StarkException
 from starkware.starknet.definitions.error_codes import StarknetErrorCode
-<<<<<<< HEAD
-from utils import TestSigner, assert_revert, contract_path
+from utils import TestSigner, assert_revert, contract_path, get_contract_def, cached_contract, TRUE
 from ecdsa import SigningKey, SECP256k1
 import codecs
 from Crypto.Hash import keccak
-=======
-from utils import TestSigner, assert_revert, get_contract_def, cached_contract, TRUE
-
->>>>>>> ccb95c52
+
 
 signer = TestSigner(123456789987654321)
 other = TestSigner(987654321123456789)
@@ -186,7 +182,6 @@
         reverted_with="Account: caller is not this account"
     )
 
-<<<<<<< HEAD
 @pytest.mark.asyncio
 async def test_set_secp256k1_address_account(account_factory):
     _, account, _ = account_factory
@@ -210,7 +205,6 @@
 
     execution_info = await account.get_public_key().call()
     assert execution_info.result == (public_key,)
-=======
 
 @pytest.mark.asyncio
 async def test_account_takeover_with_reentrant_call(account_factory):
@@ -222,5 +216,4 @@
     )
     
     execution_info = await account.get_public_key().call()
-    assert execution_info.result == (signer.public_key,)
->>>>>>> ccb95c52
+    assert execution_info.result == (signer.public_key,)