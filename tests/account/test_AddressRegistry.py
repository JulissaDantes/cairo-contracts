import pytest
from starkware.starknet.testing.starknet import Starknet
<<<<<<< HEAD
from signers import MockSigner
from utils import contract_path

=======
from utils import MockSigner, get_contract_class, cached_contract
>>>>>>> f7d319fb


signer = MockSigner(123456789987654321)
L1_ADDRESS = 0x1f9840a85d5aF5bf1D1762F925BDADdC4201F984
ANOTHER_ADDRESS = 0xd9e1ce17f2641f24ae83637ab66a2cca9c378b9f


@pytest.fixture(scope='module')
async def registry_factory():
    # contract classes
    registry_cls = get_contract_class("openzeppelin/account/AddressRegistry.cairo")
    account_cls = get_contract_class('openzeppelin/account/Account.cairo')

    # deployments
    starknet = await Starknet.empty()
    account = await starknet.deploy(
        contract_class=account_cls,
        constructor_calldata=[signer.public_key]
    )
    registry = await starknet.deploy(
        contract_class=registry_cls,
        constructor_calldata=[]
    )

    # cache contracts
    state = starknet.state.copy()
    account = cached_contract(state, account_cls, account)
    registry = cached_contract(state, registry_cls, registry)

    return account, registry


@pytest.mark.asyncio
async def test_set_address(registry_factory):
    account, registry = registry_factory

    await signer.send_transaction(
        account, registry.contract_address, 'set_L1_address', [L1_ADDRESS]
    )
    execution_info = await registry.get_L1_address(account.contract_address).call()
    assert execution_info.result == (L1_ADDRESS,)


@pytest.mark.asyncio
async def test_update_address(registry_factory):
    account, registry = registry_factory

    await signer.send_transaction(
        account, registry.contract_address, 'set_L1_address', [L1_ADDRESS]
    )
    execution_info = await registry.get_L1_address(account.contract_address).call()
    assert execution_info.result == (L1_ADDRESS,)

    # set new address
    await signer.send_transaction(
        account, registry.contract_address, 'set_L1_address', [ANOTHER_ADDRESS]
    )
    execution_info = await registry.get_L1_address(account.contract_address).call()
    assert execution_info.result == (ANOTHER_ADDRESS,)<|MERGE_RESOLUTION|>--- conflicted
+++ resolved
@@ -1,12 +1,7 @@
 import pytest
 from starkware.starknet.testing.starknet import Starknet
-<<<<<<< HEAD
 from signers import MockSigner
-from utils import contract_path
-
-=======
-from utils import MockSigner, get_contract_class, cached_contract
->>>>>>> f7d319fb
+from utils import get_contract_class, cached_contract
 
 
 signer = MockSigner(123456789987654321)
