import pytest
from starkware.starknet.testing.starknet import Starknet
<<<<<<< HEAD
from utils import contract_path
from signers import TestSigner
=======
from utils import MockSigner, contract_path
>>>>>>> c4f7083d


signer = MockSigner(123456789987654321)
L1_ADDRESS = 0x1f9840a85d5aF5bf1D1762F925BDADdC4201F984
ANOTHER_ADDRESS = 0xd9e1ce17f2641f24ae83637ab66a2cca9c378b9f


@pytest.fixture(scope='module')
async def account_factory():
    starknet = await Starknet.empty()
    registry = await starknet.deploy(
        contract_path("openzeppelin/account/AddressRegistry.cairo")
    )
    account = await starknet.deploy(
        contract_path("openzeppelin/account/Account.cairo"),
        constructor_calldata=[signer.public_key]
    )

    return starknet, account, registry


@pytest.mark.asyncio
async def test_set_address(account_factory):
    _, account, registry = account_factory

    await signer.send_transaction(account, registry.contract_address, 'set_L1_address', [L1_ADDRESS])
    execution_info = await registry.get_L1_address(account.contract_address).call()
    assert execution_info.result == (L1_ADDRESS,)


@pytest.mark.asyncio
async def test_update_address(account_factory):
    _, account, registry = account_factory

    await signer.send_transaction(account, registry.contract_address, 'set_L1_address', [L1_ADDRESS])

    execution_info = await registry.get_L1_address(account.contract_address).call()
    assert execution_info.result == (L1_ADDRESS,)

    # set new address
    await signer.send_transaction(account, registry.contract_address, 'set_L1_address', [ANOTHER_ADDRESS])

    execution_info = await registry.get_L1_address(account.contract_address).call()
    assert execution_info.result == (ANOTHER_ADDRESS,)<|MERGE_RESOLUTION|>--- conflicted
+++ resolved
@@ -1,11 +1,8 @@
 import pytest
 from starkware.starknet.testing.starknet import Starknet
-<<<<<<< HEAD
+from signers import MockSigner
 from utils import contract_path
-from signers import TestSigner
-=======
-from utils import MockSigner, contract_path
->>>>>>> c4f7083d
+
 
 
 signer = MockSigner(123456789987654321)
