--- conflicted
+++ resolved
@@ -1,15 +1,12 @@
 import pytest
 from starkware.starknet.testing.starknet import Starknet
+from signers import MockSigner
 from utils import (
-<<<<<<< HEAD
     to_uint, add_uint, sub_uint, str_to_felt, MAX_UINT256, 
-=======
-    MockSigner, to_uint, add_uint, sub_uint, str_to_felt, MAX_UINT256, 
->>>>>>> c4f7083d
     ZERO_ADDRESS, INVALID_UINT256, TRUE, get_contract_def, cached_contract, 
     assert_revert, assert_event_emitted, contract_path
 )
-from signers import TestSigner
+
 
 signer = MockSigner(123456789987654321)
 
