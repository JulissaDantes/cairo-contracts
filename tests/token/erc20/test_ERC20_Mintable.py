import pytest
from starkware.starknet.testing.starknet import Starknet
from signers import MockSigner
from utils import (
<<<<<<< HEAD
    to_uint, add_uint, sub_uint, str_to_felt, 
    MAX_UINT256, ZERO_ADDRESS, INVALID_UINT256, get_contract_def, 
=======
    MockSigner, to_uint, add_uint, sub_uint, str_to_felt, 
    MAX_UINT256, ZERO_ADDRESS, INVALID_UINT256, get_contract_class, 
>>>>>>> f7d319fb
    cached_contract, assert_revert, assert_event_emitted
)


signer = MockSigner(123456789987654321)

# testing vars
RECIPIENT = 123
INIT_SUPPLY = to_uint(1000)
AMOUNT = to_uint(200)
UINT_ONE = to_uint(1)
NAME = str_to_felt("Mintable Token")
SYMBOL = str_to_felt("MTKN")
DECIMALS = 18


@pytest.fixture(scope='module')
def contract_classes():
    account_cls = get_contract_class('openzeppelin/account/Account.cairo')
    erc20_cls = get_contract_class(
        'openzeppelin/token/erc20/ERC20_Mintable.cairo')

    return account_cls, erc20_cls


@pytest.fixture(scope='module')
async def erc20_init(contract_classes):
    account_cls, erc20_cls = contract_classes
    starknet = await Starknet.empty()
    account1 = await starknet.deploy(
        contract_class=account_cls,
        constructor_calldata=[signer.public_key]
    )
    erc20 = await starknet.deploy(
        contract_class=erc20_cls,
        constructor_calldata=[
            NAME,
            SYMBOL,
            DECIMALS,
            *INIT_SUPPLY,
            account1.contract_address,        # recipient
            account1.contract_address         # owner
        ]
    )
    return (
        starknet.state,
        account1,
        erc20
    )


@pytest.fixture
def token_factory(contract_classes, erc20_init):
    account_cls, erc20_cls = contract_classes
    state, account1, erc20 = erc20_init
    _state = state.copy()
    account1 = cached_contract(_state, account_cls, account1)
    erc20 = cached_contract(_state, erc20_cls, erc20)

    return erc20, account1


@pytest.mark.asyncio
async def test_constructor(token_factory):
    token, owner = token_factory

    execution_info = await token.name().call()
    assert execution_info.result.name == NAME

    execution_info = await token.symbol().call()
    assert execution_info.result.symbol == SYMBOL

    execution_info = await token.decimals().call()
    assert execution_info.result.decimals == DECIMALS

    execution_info = await token.balanceOf(owner.contract_address).call()
    assert execution_info.result.balance == INIT_SUPPLY


@pytest.mark.asyncio
async def test_mint(token_factory):
    erc20, account = token_factory

    await signer.send_transaction(
        account, erc20.contract_address, 'mint', [
            account.contract_address,
            *UINT_ONE
        ])

    # check new supply
    execution_info = await erc20.totalSupply().invoke()
    new_supply = execution_info.result.totalSupply
    assert new_supply == add_uint(INIT_SUPPLY, UINT_ONE)


@pytest.mark.asyncio
async def test_mint_emits_event(token_factory):
    erc20, account = token_factory

    tx_exec_info = await signer.send_transaction(
        account, erc20.contract_address, 'mint', [
            account.contract_address,
            *UINT_ONE
        ])

    assert_event_emitted(
        tx_exec_info,
        from_address=erc20.contract_address,
        name='Transfer',
        data=[
            ZERO_ADDRESS,
            account.contract_address,
            *UINT_ONE
        ]
    )


@pytest.mark.asyncio
async def test_mint_to_zero_address(token_factory):
    erc20, account = token_factory

    await assert_revert(signer.send_transaction(
        account,
        erc20.contract_address,
        'mint',
        [ZERO_ADDRESS, *UINT_ONE]
    ),
        reverted_with="ERC20: cannot mint to the zero address"
    )


@pytest.mark.asyncio
async def test_mint_overflow(token_factory):
    erc20, account = token_factory
    # pass_amount subtracts the already minted supply from MAX_UINT256 in order for
    # the minted supply to equal MAX_UINT256
    # (2**128 - 1, 2**128 - 1)
    pass_amount = sub_uint(MAX_UINT256, INIT_SUPPLY)

    await signer.send_transaction(
        account, erc20.contract_address, 'mint', [
            RECIPIENT,
            *pass_amount
        ])

    # totalSupply is MAX_UINT256 therefore adding (1, 0) should fail
    await assert_revert(
        signer.send_transaction(
            account, erc20.contract_address, 'mint', [
                RECIPIENT,
                *UINT_ONE
            ]),
        reverted_with="ERC20: mint overflow"
    )


@pytest.mark.asyncio
async def test_mint_invalid_uint256(token_factory):
    erc20, account = token_factory

    await assert_revert(signer.send_transaction(
        account,
        erc20.contract_address,
        'mint',
        [RECIPIENT, *INVALID_UINT256]),
        reverted_with="ERC20: amount is not a valid Uint256"
    )<|MERGE_RESOLUTION|>--- conflicted
+++ resolved
@@ -2,13 +2,8 @@
 from starkware.starknet.testing.starknet import Starknet
 from signers import MockSigner
 from utils import (
-<<<<<<< HEAD
     to_uint, add_uint, sub_uint, str_to_felt, 
-    MAX_UINT256, ZERO_ADDRESS, INVALID_UINT256, get_contract_def, 
-=======
-    MockSigner, to_uint, add_uint, sub_uint, str_to_felt, 
     MAX_UINT256, ZERO_ADDRESS, INVALID_UINT256, get_contract_class, 
->>>>>>> f7d319fb
     cached_contract, assert_revert, assert_event_emitted
 )
 
