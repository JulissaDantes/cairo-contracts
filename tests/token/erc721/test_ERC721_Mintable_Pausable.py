--- conflicted
+++ resolved
@@ -2,11 +2,7 @@
 from starkware.starknet.testing.starknet import Starknet
 from signers import MockSigner
 from utils import (
-<<<<<<< HEAD
-    str_to_felt, TRUE, FALSE, get_contract_def, cached_contract, 
-=======
-    MockSigner, str_to_felt, TRUE, FALSE, get_contract_class, cached_contract, 
->>>>>>> f7d319fb
+    str_to_felt, TRUE, FALSE, get_contract_class, cached_contract, 
     assert_revert, to_uint
 )
 
