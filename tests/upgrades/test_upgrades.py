import pytest
from starkware.starknet.testing.starknet import Starknet
from utils import (
<<<<<<< HEAD
    assert_revert, assert_event_emitted, get_contract_def, cached_contract
=======
    MockSigner, assert_revert, assert_event_emitted, get_contract_def, cached_contract
>>>>>>> c4f7083d
)
from signers import TestSigner


# random value
VALUE_1 = 123
VALUE_2 = 987

signer = MockSigner(123456789987654321)


@pytest.fixture(scope='module')
def contract_defs():
    account_def = get_contract_def('openzeppelin/account/Account.cairo')
    v1_def = get_contract_def('tests/mocks/upgrades_v1_mock.cairo')
    v2_def = get_contract_def('tests/mocks/upgrades_v2_mock.cairo')
    proxy_def = get_contract_def('openzeppelin/upgrades/Proxy.cairo')

    return account_def, v1_def, v2_def, proxy_def


@pytest.fixture(scope='module')
async def proxy_init(contract_defs):
    account_def, dummy_v1_def, dummy_v2_def, proxy_def = contract_defs
    starknet = await Starknet.empty()
    account1 = await starknet.deploy(
        contract_def=account_def,
        constructor_calldata=[signer.public_key]
    )
    account2 = await starknet.deploy(
        contract_def=account_def,
        constructor_calldata=[signer.public_key]
    )
    v1 = await starknet.deploy(
        contract_def=dummy_v1_def,
        constructor_calldata=[]
    )
    v2 = await starknet.deploy(
        contract_def=dummy_v2_def,
        constructor_calldata=[]
    )
    proxy = await starknet.deploy(
        contract_def=proxy_def,
        constructor_calldata=[v1.contract_address]
    )
    return (
        starknet.state,
        account1,
        account2,
        v1,
        v2,
        proxy
    )


@pytest.fixture
def proxy_factory(contract_defs, proxy_init):
    account_def, dummy_v1_def, dummy_v2_def, proxy_def = contract_defs
    state, account1, account2, v1, v2, proxy = proxy_init
    _state = state.copy()
    account1 = cached_contract(_state, account_def, account1)
    account2 = cached_contract(_state, account_def, account2)
    v1 = cached_contract(_state, dummy_v1_def, v1)
    v2 = cached_contract(_state, dummy_v2_def, v2)
    proxy = cached_contract(_state, proxy_def, proxy)

    return account1, account2, v1, v2, proxy


@pytest.fixture
async def after_upgrade(proxy_factory):
    admin, other, v1, v2, proxy = proxy_factory

    # initialize
    await signer.send_transaction(
        admin, proxy.contract_address, 'initializer', [
            admin.contract_address
        ]
    )

    # set value
    await signer.send_transaction(
        admin, proxy.contract_address, 'set_value_1', [
            VALUE_1
        ]
    )

    # upgrade
    await signer.send_transaction(
        admin, proxy.contract_address, 'upgrade', [
            v2.contract_address
        ]
    )

    return admin, other, v1, v2, proxy


@pytest.mark.asyncio
async def test_initializer(proxy_factory):
    admin, _, _, _, proxy = proxy_factory

    await signer.send_transaction(
        admin, proxy.contract_address, 'initializer', [
            admin.contract_address
        ]
    )


@pytest.mark.asyncio
async def test_initializer_already_initialized(proxy_factory):
    admin, _, _, _, proxy = proxy_factory

    await signer.send_transaction(
        admin, proxy.contract_address, 'initializer', [
            admin.contract_address
        ]
    )

    await assert_revert(
        signer.send_transaction(
            admin, proxy.contract_address, 'initializer', [
                admin.contract_address
            ]
        ),
        reverted_with='Proxy: contract already initialized'
    )


@pytest.mark.asyncio
async def test_upgrade(proxy_factory):
    admin, _, _, v2, proxy = proxy_factory

    # initialize implementation
    await signer.send_transaction(
        admin, proxy.contract_address, 'initializer', [
            admin.contract_address
        ]
    )

    # set value
    await signer.send_transaction(
        admin, proxy.contract_address, 'set_value_1', [
            VALUE_1
        ]
    )

    # check value
    execution_info = await signer.send_transaction(
        admin, proxy.contract_address, 'get_value_1', []
    )
    assert execution_info.result.response == [VALUE_1, ]

    # upgrade
    await signer.send_transaction(
        admin, proxy.contract_address, 'upgrade', [
            v2.contract_address
        ]
    )

    # check value
    execution_info = await signer.send_transaction(
        admin, proxy.contract_address, 'get_value_1', []
    )
    assert execution_info.result.response == [VALUE_1, ]


@pytest.mark.asyncio
async def test_upgrade_event(proxy_factory):
    admin, _, _, v2, proxy = proxy_factory

    # initialize implementation
    await signer.send_transaction(
        admin, proxy.contract_address, 'initializer', [
            admin.contract_address
        ]
    )

    # upgrade
    tx_exec_info = await signer.send_transaction(
        admin, proxy.contract_address, 'upgrade', [
            v2.contract_address
        ]
    )

    # check event
    assert_event_emitted(
        tx_exec_info,
        from_address=proxy.contract_address,
        name='Upgraded',
        data=[
            v2.contract_address
        ]
    )


@pytest.mark.asyncio
async def test_upgrade_from_non_admin(proxy_factory):
    admin, non_admin, _, v2, proxy = proxy_factory

    # initialize implementation
    await signer.send_transaction(
        admin, proxy.contract_address, 'initializer', [
            admin.contract_address
        ]
    )

    # upgrade should revert
    await assert_revert(
        signer.send_transaction(
            non_admin, proxy.contract_address, 'upgrade', [
                v2.contract_address
            ]
        ),
        reverted_with="Proxy: caller is not admin"
    )


# Using `after_upgrade` fixture henceforth
@pytest.mark.asyncio
async def test_implementation_v2(after_upgrade):
    admin, _, _, v2, proxy = after_upgrade

    # check implementation address
    execution_info = await signer.send_transaction(
        admin, proxy.contract_address, 'get_implementation', []
    )
    assert execution_info.result.response == [v2.contract_address]

    # check admin
    execution_info = await signer.send_transaction(
        admin, proxy.contract_address, 'get_admin', []
    )
    assert execution_info.result.response == [admin.contract_address]

    # check value
    execution_info = await signer.send_transaction(
        admin, proxy.contract_address, 'get_value_1', []
    )
    assert execution_info.result.response == [VALUE_1, ]


@pytest.mark.asyncio
async def test_set_admin(after_upgrade):
    admin, new_admin, _, _, proxy = after_upgrade

    # change admin
    await signer.send_transaction(
        admin, proxy.contract_address, 'set_admin', [
            new_admin.contract_address
        ]
    )

    # check admin
    execution_info = await signer.send_transaction(
        admin, proxy.contract_address, 'get_admin', []
    )
    assert execution_info.result.response == [new_admin.contract_address]


@pytest.mark.asyncio
async def test_set_admin_from_non_admin(after_upgrade):
    _, non_admin, _, _, proxy = after_upgrade

    # change admin should revert
    await assert_revert(
        signer.send_transaction(
            non_admin, proxy.contract_address, 'set_admin', [
                non_admin.contract_address
            ]
        )
    )<|MERGE_RESOLUTION|>--- conflicted
+++ resolved
@@ -1,13 +1,9 @@
 import pytest
 from starkware.starknet.testing.starknet import Starknet
+from signers import MockSigner
 from utils import (
-<<<<<<< HEAD
     assert_revert, assert_event_emitted, get_contract_def, cached_contract
-=======
-    MockSigner, assert_revert, assert_event_emitted, get_contract_def, cached_contract
->>>>>>> c4f7083d
 )
-from signers import TestSigner
 
 
 # random value
